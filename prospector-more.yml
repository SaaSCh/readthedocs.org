--- conflicted
+++ resolved
@@ -3,14 +3,10 @@
 strictness: medium
 
 ignore-paths:
-<<<<<<< HEAD
   - core/
   - doc_builder/
   - projects/
   - redirects/
-=======
-  - donate/
->>>>>>> 3531c85c
   - restapi/
 
 pylint:
