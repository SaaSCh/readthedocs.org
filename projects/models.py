from django.contrib.auth.models import User
from django.core.urlresolvers import reverse
from django.conf import settings
from django.db import models
from django.template.defaultfilters import slugify
from django.template.loader import render_to_string
from django.utils.functional import memoize

from projects import constants
from projects.utils import diff, dmp, safe_write

from taggit.managers import TaggableManager

import os
import re
import fnmatch


class ProjectManager(models.Manager):
    def live(self, *args, **kwargs):
        base_qs = self.filter(status=constants.LIVE_STATUS)
        return base_qs.filter(*args, **kwargs)


class Project(models.Model):
    user = models.ForeignKey(User, related_name='projects')
    name = models.CharField(max_length=255)
    slug = models.SlugField()
    description = models.TextField(blank=True,
        help_text='restructuredtext description of the project')
    repo = models.CharField(max_length=100, blank=True,
            help_text='URL for your code. Ex. http://github.com/ericholscher/django-kong.git')
    docs_directory = models.CharField(max_length=255, blank=True)
    project_url = models.URLField(blank=True, help_text='the project\'s homepage')
    pub_date = models.DateTimeField(auto_now_add=True)
    modified_date = models.DateTimeField(auto_now=True)
    version = models.CharField(max_length=100, blank=True,
        help_text='project version these docs apply to, i.e. 1.0a')
    copyright = models.CharField(max_length=255, blank=True,
        help_text='project copyright information')
    theme = models.CharField(max_length=20,
        choices=constants.DEFAULT_THEME_CHOICES, default=constants.THEME_DEFAULT,
        help_text='<a href="http://sphinx.pocoo.org/theming.html#builtin-themes" target="_blank">Examples</a>')
    path = models.CharField(max_length=255, editable=False)
    suffix = models.CharField(max_length=10, editable=False, default='.rst')
    extensions = models.CharField(max_length=255, editable=False, default='')
    status = models.PositiveSmallIntegerField(choices=constants.STATUS_CHOICES,
        default=constants.LIVE_STATUS)

    tags = TaggableManager()

    objects = ProjectManager()

    class Meta:
        ordering = ('-modified_date', 'name')

    def __unicode__(self):
        return self.name

    def get_absolute_url(self):
        return reverse('projects_detail', args=[self.user.username, self.slug])

    def get_docs_url(self):
        return reverse('docs_detail', args=[self.user.username, self.slug, ''])

    def get_doc_root(self):
        return os.path.join(
            settings.DOCROOT,   # the root of the user builds .../user_build
            self.user.username, # docs are stored using the username as the
            self.slug,          # docs are organized by project
            self.slug,          # code is checked out here
            self.docs_directory # this is the directory where the docs live
        )

    @property
    def user_doc_path(self):
        return os.path.join(settings.DOCROOT, self.user.username, self.slug)
    #user_doc_path = property(memoize(user_doc_path, {}, 1))

    @property
    def full_doc_path(self):
        doc_base = os.path.join(self.user_doc_path, self.slug)
        for possible_path in ['docs', 'doc']:
            if os.path.exists(os.path.join(doc_base, '%s' % possible_path)):
                return os.path.join(doc_base, '%s' % possible_path)
<<<<<<< HEAD
        #No docs directory, assume a full docs checkout
        return doc_base
    full_doc_path = property(memoize(full_doc_path, {}, 1))
=======
    #full_doc_path = property(memoize(full_doc_path, {}, 1))
>>>>>>> 6ebf846e

    @property
    def full_html_path(self):
        doc_path = self.full_doc_path
        for pos_build in ['build', '_build', '.build']:
            if os.path.exists(os.path.join(doc_path, '%s/html' % pos_build)):
                return os.path.join(doc_path, '%s/html' % pos_build)

    #full_html_path = property(memoize(full_html_path, {}, 1))

    def find(self, file):
        matches = []
        for root, dirnames, filenames in os.walk(self.full_doc_path):
          for filename in fnmatch.filter(filenames, file):
              matches.append(os.path.join(root, filename))
        return matches

    find = memoize(find, {}, 2)

    def save(self, *args, **kwargs):
        if not self.slug:
            self.slug = slugify(self.name)
        super(Project, self).save(*args, **kwargs)

    @property
    def template_dir(self):
        return os.path.join(settings.SITE_ROOT, 'templates', 'sphinx')

    def get_index_filename(self):
        return os.path.join(self.path, 'index.rst')

    def get_rendered_index(self):
        return render_to_string('projects/index.rst.html', {'project': self})

    def write_index(self):
        if not self.is_imported:
            safe_write(self.get_index_filename(), self.get_rendered_index())

    @property
    def is_imported(self):
        return bool(self.repo)

    @property
    def repo_type(self):
        if self.is_imported:
            if re.match('(https?://|git://)github', self.repo):
                return 'git'
            elif self.repo.startswith('http://bitbucket'):
                return 'hg'
            elif self.repo.endswith('git'):
                return 'git'

    def get_latest_revisions(self):
        revision_qs = FileRevision.objects.filter(file__project=self,
            file__status=constants.LIVE_STATUS)
        return revision_qs.order_by('-created_date')

    def get_top_level_files(self):
        return self.files.live(parent__isnull=True).order_by('ordering')

    @property
    def conf_filename(self):
        return os.path.join(self.path, 'conf.py')

    def get_rendered_conf(self):
        return render_to_string('projects/conf.py.html', {'project': self})

    def write_to_disk(self):
        safe_write(self.conf_filename, self.get_rendered_conf())


class FileManager(models.Manager):
    def live(self, *args, **kwargs):
        base_qs = self.filter(status=constants.LIVE_STATUS)
        return base_qs.filter(*args, **kwargs)


class File(models.Model):
    project = models.ForeignKey(Project, related_name='files')
    parent = models.ForeignKey('self', null=True, blank=True, related_name='children')
    heading = models.CharField(max_length=255)
    slug = models.SlugField()
    content = models.TextField()
    denormalized_path = models.CharField(max_length=255, editable=False)
    ordering = models.PositiveSmallIntegerField(default=1)
    status = models.PositiveSmallIntegerField(choices=constants.STATUS_CHOICES,
        default=constants.LIVE_STATUS)

    objects = FileManager()

    class Meta:
        ordering = ('denormalized_path',)

    def __unicode__(self):
        return '%s: %s' % (self.project.name, self.heading)

    def save(self, *args, **kwargs):
        if not self.slug:
            self.slug = slugify(self.heading)

        if self.parent:
            path = '%s/%s' % (self.parent.denormalized_path, self.slug)
        else:
            path = self.slug

        self.denormalized_path = path

        super(File, self).save(*args, **kwargs)

        if self.children:
            def update_children(children):
                for child in children:
                    child.save()
                    update_children(child.children.all())
            update_children(self.children.all())
        #Update modified time on project.
        self.project.save()

    @property
    def depth(self):
        return len(self.denormalized_path.split('/'))

    def create_revision(self, old_content, comment):
        FileRevision.objects.create(
            file=self,
            comment=comment,
            diff=diff(self.content, old_content)
        )

    @property
    def current_revision(self):
        return self.revisions.filter(is_reverted=False)[0]

    def get_html_diff(self, rev_from, rev_to):
        rev_from = self.revisions.get(revision_number=rev_from)
        rev_to = self.revisions.get(revision_number=rev_to)

        diffs = dmp.diff_main(rev_from.diff, rev_to.diff)
        return dmp.diff_prettyHtml(diffs)

    def revert_to(self, revision_number):
        revision = self.revisions.get(revision_number=revision_number)
        revision.apply()

    @property
    def filename(self):
        return os.path.join(
            self.project.path,
            '%s.rst' % self.denormalized_path
        )

    def get_rendered(self):
        return render_to_string('projects/doc_file.rst.html', {'file': self})

    def write_to_disk(self):
        safe_write(self.filename, self.get_rendered())


class FileRevision(models.Model):
    file = models.ForeignKey(File, related_name='revisions')
    comment = models.TextField(blank=True)
    diff = models.TextField(blank=True)
    created_date = models.DateTimeField(auto_now_add=True)

    revision_number = models.IntegerField()
    is_reverted = models.BooleanField(default=False)

    class Meta:
        ordering = ('-revision_number',)

    def __unicode__(self):
        return self.comment or '%s #%s' % (self.file.heading, self.revision_number)

    def get_file_content(self):
        """
        Apply the series of diffs after this revision in reverse order,
        bringing the content back to the state it was in this revision
        """
        after = self.file.revisions.filter(revision_number__gt=self.revision_number)
        content = self.file.content

        for revision in after:
            patch = dmp.patch_fromText(revision.diff)
            content = dmp.patch_apply(patch, content)[0]

        return content

    def apply(self):
        original_content = self.file.content

        # store the old content on the file
        self.file.content = self.get_file_content()
        self.file.save()

        # mark reverted changesets
        reverted_qs = self.file.revisions.filter(revision_number__gt=self.revision_number)
        reverted_qs.update(is_reverted=True)

        # create a new revision
        FileRevision.objects.create(
            file=self.file,
            comment='Reverted to #%s' % self.revision_number,
            diff=diff(self.file.content, original_content)
        )

    def save(self, *args, **kwargs):
        if not self.pk:
            max_rev = self.file.revisions.aggregate(max=models.Max('revision_number'))
            if max_rev['max'] is None:
                self.revision_number = 1
            else:
                self.revision_number = max_rev['max'] + 1
        super(FileRevision, self).save(*args, **kwargs)<|MERGE_RESOLUTION|>--- conflicted
+++ resolved
@@ -83,13 +83,9 @@
         for possible_path in ['docs', 'doc']:
             if os.path.exists(os.path.join(doc_base, '%s' % possible_path)):
                 return os.path.join(doc_base, '%s' % possible_path)
-<<<<<<< HEAD
         #No docs directory, assume a full docs checkout
         return doc_base
-    full_doc_path = property(memoize(full_doc_path, {}, 1))
-=======
     #full_doc_path = property(memoize(full_doc_path, {}, 1))
->>>>>>> 6ebf846e
 
     @property
     def full_html_path(self):
