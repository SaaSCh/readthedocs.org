--- conflicted
+++ resolved
@@ -196,8 +196,6 @@
             env_build_hash != image_hash,
         ])
 
-<<<<<<< HEAD
-=======
     def _get_env_vars_hash(self):
         """
         Returns the sha256 hash of all the environment variables and their values.
@@ -212,7 +210,6 @@
             m.update(hash_str.encode('utf-8'))
         return m.hexdigest()
 
->>>>>>> ec1a47cc
     def save_environment_json(self):
         """
         Save on builders disk data about the environment used to build docs.
