<<<<<<< HEAD
# -*- coding: utf-8 -*-
=======
import random
import string
>>>>>>> 0965a946

import pytest
from django.core.management import call_command
from django.core.urlresolvers import reverse_lazy
from django_dynamic_fixture import G
from django_elasticsearch_dsl import Index
from pyquery import PyQuery as pq
from pytest_mock import mock

from readthedocs.builds.constants import LATEST
from readthedocs.builds.models import Version
from readthedocs.projects.models import Project
from readthedocs.search.tests.utils import get_search_query_from_project_file


@pytest.mark.django_db
@pytest.mark.search
<<<<<<< HEAD
class TestElasticSearch(object):

    url = reverse_lazy('search')
=======
class TestProjectSearch(object):
    url = reverse('search')
>>>>>>> 0965a946

    def _get_search_result(self, url, client, search_params):
        resp = client.get(url, search_params)
        assert resp.status_code == 200

        page = pq(resp.content)
        result = page.find('.module-list-wrapper .module-item-title')
        return result, page

    def test_search_by_project_name(self, client, project):
        result, _ = self._get_search_result(url=self.url, client=client,
                                            search_params={'q': project.name})

        assert project.name.encode('utf-8') in result.text().encode('utf-8')

    def test_search_project_show_languages(self, client, project):
        """Test that searching project should show all available languages"""
        # Create a project in bn and add it as a translation
        G(Project, language='bn', name=project.name)

        result, page = self._get_search_result(url=self.url, client=client,
                                               search_params={'q': project.name})

        content = page.find('.navigable .language-list')
        # There should be 2 languages
        assert len(content) == 2
        assert 'bn' in content.text()

    def test_search_project_filter_language(self, client, project):
        """Test that searching project filtered according to language"""
        # Create a project in bn and add it as a translation
        translate = G(Project, language='bn', name=project.name)
        search_params = {'q': project.name, 'language': 'bn'}

        result, page = self._get_search_result(url=self.url, client=client,
                                               search_params=search_params)

        # There should be only 1 result
        assert len(result) == 1

        content = page.find('.navigable .language-list')
        # There should be 2 languages because both `en` and `bn` should show there
        assert len(content) == 2
        assert 'bn' in content.text()


@pytest.mark.django_db
@pytest.mark.search
class TestElasticSearch(object):
    url = reverse('search')

    def _get_search_result(self, url, client, search_params):
        resp = client.get(url, search_params)
        assert resp.status_code == 200

        page = pq(resp.content)
        result = page.find('.module-list-wrapper .module-item-title')
        return result, page

    @pytest.mark.parametrize('data_type', ['content', 'headers', 'title'])
    @pytest.mark.parametrize('page_num', [0, 1])
    def test_search_by_file_content(self, client, project, data_type, page_num):
        query = get_search_query_from_project_file(project_slug=project.slug, page_num=page_num,
                                                   data_type=data_type)

        result, _ = self._get_search_result(url=self.url, client=client,
                                            search_params={'q': query, 'type': 'file'})
        assert len(result) == 1, ("failed"+ query)

    def test_file_search_show_projects(self, client, all_projects):
        """Test that search result page shows list of projects while searching for files"""

        # `Github` word is present both in `kuma` and `pipeline` files
        # so search with this phrase
        result, page = self._get_search_result(url=self.url, client=client,
                                               search_params={'q': 'GitHub', 'type': 'file'})

        # There should be 2 search result
        assert len(result) == 2

        # there should be 2 projects in the left side column
        content = page.find('.navigable .project-list')
        assert len(content) == 2
        text = content.text()

        # kuma and pipeline should be there
        assert 'kuma' and 'pipeline' in text

    def test_file_search_filter_by_project(self, client):
        """Test that search result are filtered according to project"""

        # `Github` word is present both in `kuma` and `pipeline` files
        # so search with this phrase but filter through `kuma` project
        search_params = {'q': 'GitHub', 'type': 'file', 'project': 'kuma'}
        result, page = self._get_search_result(url=self.url, client=client,
                                               search_params=search_params)

        # There should be 1 search result as we have filtered
        assert len(result) == 1
        content = page.find('.navigable .project-list')

        # kuma should should be there only
        assert 'kuma' in result.text()
        assert 'pipeline' not in result.text()

        # But there should be 2 projects in the left side column
        # as the query is present in both projects
        content = page.find('.navigable .project-list')
        if len(content) != 2:
            pytest.xfail("failing because currently all projects are not showing in project list")
        else:
            assert 'kuma' and 'pipeline' in content.text()

    @pytest.mark.xfail(reason="Versions are not showing correctly! Fixme while rewrite!")
    def test_file_search_show_versions(self, client, all_projects, es_index, settings):
        # override the settings to index all versions
        settings.INDEX_ONLY_LATEST = False

        project = all_projects[0]
        # Create some versions of the project
        versions = [G(Version, project=project) for _ in range(3)]

        query = get_search_query_from_project_file(project_slug=project.slug)

        result, page = self._get_search_result(url=self.url, client=client,
                                               search_params={'q': query, 'type': 'file'})

        # There should be only one result because by default
        # only latest version result should be there
        assert len(result) == 1

        content = page.find('.navigable .version-list')
        # There should be total 4 versions
        # one is latest, and other 3 that we created above
        assert len(content) == 4

        project_versions = [v.slug for v in versions] + [LATEST]
        content_versions = []
        for element in content:
            text = element.text_content()
            # strip and split to keep the version slug only
            slug = text.strip().split('\n')[0]
            content_versions.append(slug)

        assert sorted(project_versions) == sorted(content_versions)

    def test_file_search_subprojects(self, client, all_projects, es_index):
        """File search should return results from subprojects also"""
        project = all_projects[0]
        subproject = all_projects[1]
        # Add another project as subproject of the project
        project.add_subproject(subproject)

        # Now search with subproject content but explicitly filter by the parent project
        query = get_search_query_from_project_file(project_slug=subproject.slug)
        search_params = {'q': query, 'type': 'file', 'project': project.slug}
        result, page = self._get_search_result(url=self.url, client=client,
                                               search_params=search_params)

        assert len(result) == 1<|MERGE_RESOLUTION|>--- conflicted
+++ resolved
@@ -1,17 +1,10 @@
-<<<<<<< HEAD
-# -*- coding: utf-8 -*-
-=======
-import random
-import string
->>>>>>> 0965a946
 
 import pytest
-from django.core.management import call_command
-from django.core.urlresolvers import reverse_lazy
+from django.core.urlresolvers import reverse
 from django_dynamic_fixture import G
-from django_elasticsearch_dsl import Index
+
 from pyquery import PyQuery as pq
-from pytest_mock import mock
+
 
 from readthedocs.builds.constants import LATEST
 from readthedocs.builds.models import Version
@@ -21,14 +14,8 @@
 
 @pytest.mark.django_db
 @pytest.mark.search
-<<<<<<< HEAD
-class TestElasticSearch(object):
-
-    url = reverse_lazy('search')
-=======
 class TestProjectSearch(object):
     url = reverse('search')
->>>>>>> 0965a946
 
     def _get_search_result(self, url, client, search_params):
         resp = client.get(url, search_params)
