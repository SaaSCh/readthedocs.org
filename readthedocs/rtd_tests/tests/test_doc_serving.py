import os

import django_dynamic_fixture as fixture
import mock
from django.conf import settings
from django.contrib.auth.models import User
from django.http import Http404, HttpResponse
from django.test import RequestFactory, TestCase
from django.test.utils import override_settings
from django.urls import reverse
from mock import mock_open, patch

from readthedocs.builds.constants import LATEST, PULL_REQUEST, INTERNAL
from readthedocs.builds.models import Version
from readthedocs.core.middleware import SubdomainMiddleware
from readthedocs.core.views import server_error_404_subdomain
from readthedocs.core.views.serve import _serve_symlink_docs
from readthedocs.projects import constants
from readthedocs.projects.models import Project
from readthedocs.rtd_tests.base import RequestFactoryTestMixin


@override_settings(
    USE_SUBDOMAIN=False, PUBLIC_DOMAIN='public.readthedocs.org', DEBUG=False,
)
class BaseDocServing(RequestFactoryTestMixin, TestCase):

    def setUp(self):
        self.eric = fixture.get(User, username='eric')
        self.eric.set_password('eric')
        self.eric.save()
        self.public = fixture.get(Project, slug='public', main_language_project=None)
        self.private = fixture.get(
            Project, slug='private', privacy_level='private',
            version_privacy_level='private', users=[self.eric],
        )
        self.private_url = '/docs/private/en/latest/usage.html'
        self.public_url = '/docs/public/en/latest/usage.html'


@override_settings(SERVE_DOCS=[constants.PRIVATE])
class TestPrivateDocs(BaseDocServing):

    @override_settings(PYTHON_MEDIA=True)
    def test_private_python_media_serving(self):
        with mock.patch('readthedocs.core.views.serve.serve') as serve_mock:
            with mock.patch('readthedocs.core.views.serve.os.path.exists', return_value=True):
                request = self.request(self.private_url, user=self.eric)
                _serve_symlink_docs(request, project=self.private, filename='/en/latest/usage.html', privacy_level='private')
                serve_mock.assert_called_with(
                    request,
                    'en/latest/usage.html',
                    settings.SITE_ROOT + '/private_web_root/private',
                )

    @override_settings(PYTHON_MEDIA=False)
    def test_private_nginx_serving(self):
        with mock.patch('readthedocs.core.views.serve.os.path.exists', return_value=True):
            request = self.request(self.private_url, user=self.eric)
            r = _serve_symlink_docs(request, project=self.private, filename='/en/latest/usage.html', privacy_level='private')
            self.assertEqual(r.status_code, 200)
            self.assertEqual(
                r._headers['x-accel-redirect'][1], '/private_web_root/private/en/latest/usage.html',
            )

    @override_settings(PYTHON_MEDIA=False)
    def test_private_nginx_serving_unicode_filename(self):
        with mock.patch('readthedocs.core.views.serve.os.path.exists', return_value=True):
            request = self.request(self.private_url, user=self.eric)
            r = _serve_symlink_docs(request, project=self.private, filename='/en/latest/úñíčódé.html', privacy_level='private')
            self.assertEqual(r.status_code, 200)
            self.assertEqual(
                r._headers['x-accel-redirect'][1], '/private_web_root/private/en/latest/%C3%BA%C3%B1%C3%AD%C4%8D%C3%B3d%C3%A9.html',
            )

    @override_settings(PYTHON_MEDIA=False)
    def test_private_files_not_found(self):
        request = self.request(self.private_url, user=self.eric)
        with self.assertRaises(Http404) as exc:
            _serve_symlink_docs(request, project=self.private, filename='/en/latest/usage.html', privacy_level='private')
        self.assertTrue('private_web_root' in str(exc.exception))
        self.assertTrue('public_web_root' not in str(exc.exception))

    @override_settings(
        PYTHON_MEDIA=False,
        USE_SUBDOMAIN=True,
        PUBLIC_DOMAIN='readthedocs.io',
        ROOT_URLCONF=settings.SUBDOMAIN_URLCONF,
    )
    def test_robots_txt(self):
        self.public.versions.update(active=True, built=True)
        response = self.client.get(
            reverse('robots_txt'),
            HTTP_HOST='private.readthedocs.io',
        )
        self.assertEqual(response.status_code, 404)

        self.client.force_login(self.eric)
        response = self.client.get(
            reverse('robots_txt'),
            HTTP_HOST='private.readthedocs.io',
        )
        # Private projects/versions always return 404 for robots.txt
        self.assertEqual(response.status_code, 404)

    @override_settings(
        USE_SUBDOMAIN=True,
        PUBLIC_DOMAIN='readthedocs.io',
        ROOT_URLCONF=settings.SUBDOMAIN_URLCONF,
    )
    def test_sitemap_xml(self):
        response = self.client.get(
            reverse('sitemap_xml'),
            HTTP_HOST='private.readthedocs.io',
        )
        self.assertEqual(response.status_code, 404)

        self.client.force_login(self.eric)
        response = self.client.get(
            reverse('sitemap_xml'),
            HTTP_HOST='private.readthedocs.io',
        )
        # Private projects/versions always return 404 for sitemap.xml
        self.assertEqual(response.status_code, 404)


@override_settings(SERVE_DOCS=[constants.PRIVATE, constants.PUBLIC])
class TestPublicDocs(BaseDocServing):

    @override_settings(PYTHON_MEDIA=True)
    def test_public_python_media_serving(self):
        with mock.patch('readthedocs.core.views.serve.serve') as serve_mock:
            with mock.patch('readthedocs.core.views.serve.os.path.exists', return_value=True):
                request = self.request(self.public_url, user=self.eric)
                _serve_symlink_docs(request, project=self.public, filename='/en/latest/usage.html', privacy_level='public')
                serve_mock.assert_called_with(
                    request,
                    'en/latest/usage.html',
                    settings.SITE_ROOT + '/public_web_root/public',
                )

    @override_settings(PYTHON_MEDIA=False)
    def test_public_nginx_serving(self):
        with mock.patch('readthedocs.core.views.serve.os.path.exists', return_value=True):
            request = self.request(self.public_url, user=self.eric)
            r = _serve_symlink_docs(request, project=self.public, filename='/en/latest/usage.html', privacy_level='public')
            self.assertEqual(r.status_code, 200)
            self.assertEqual(
                r._headers['x-accel-redirect'][1], '/public_web_root/public/en/latest/usage.html',
            )

    @override_settings(PYTHON_MEDIA=False)
    def test_both_files_not_found(self):
        request = self.request(self.private_url, user=self.eric)
        with self.assertRaises(Http404) as exc:
            _serve_symlink_docs(request, project=self.private, filename='/en/latest/usage.html', privacy_level='public')
        self.assertTrue('private_web_root' not in str(exc.exception))
        self.assertTrue('public_web_root' in str(exc.exception))

    @override_settings(
        PYTHON_MEDIA=False,
        USE_SUBDOMAIN=True,
        PUBLIC_DOMAIN='readthedocs.io',
        ROOT_URLCONF=settings.SUBDOMAIN_URLCONF,
    )
    def test_default_robots_txt(self):
        self.public.versions.update(active=True, built=True)
        response = self.client.get(
            reverse('robots_txt'),
            HTTP_HOST='public.readthedocs.io',
        )
        self.assertEqual(response.status_code, 200)
        self.assertEqual(response.content, b'User-agent: *\nAllow: /\nSitemap: https://public.readthedocs.io/sitemap.xml\n')

    @override_settings(
        PYTHON_MEDIA=False,
        USE_SUBDOMAIN=True,
        PUBLIC_DOMAIN='readthedocs.io',
        ROOT_URLCONF=settings.SUBDOMAIN_URLCONF,
    )
    @patch(
        'builtins.open',
        new_callable=mock_open,
        read_data='My own robots.txt',
    )
    @patch('readthedocs.core.views.serve.os')
    def test_custom_robots_txt(self, os_mock, open_mock):
        os_mock.path.exists.return_value = True
        self.public.versions.update(active=True, built=True)
        response = self.client.get(
            reverse('robots_txt'),
            HTTP_HOST='public.readthedocs.io',
        )
        self.assertEqual(response.status_code, 200)
        self.assertEqual(response.content, b'My own robots.txt')

    @override_settings(
        PYTHON_MEDIA=False,
        USE_SUBDOMAIN=True,
        PUBLIC_DOMAIN='readthedocs.io',
        ROOT_URLCONF=settings.SUBDOMAIN_URLCONF,
    )

    @patch('readthedocs.core.views.static_serve')
    @patch('readthedocs.core.views.os')
    def test_custom_404_page(self, os_view_mock, static_serve_mock):
        os_view_mock.path.exists.return_value = True

        self.public.versions.update(active=True, built=True)

        factory = RequestFactory()
        request = factory.get(
            '/en/latest/notfoundpage.html',
            HTTP_HOST='public.readthedocs.io',
        )

        middleware = SubdomainMiddleware()
        middleware.process_request(request)
        response = server_error_404_subdomain(request)
        self.assertEqual(response.status_code, 404)

    @override_settings(
        USE_SUBDOMAIN=True,
        PUBLIC_DOMAIN='readthedocs.io',
        ROOT_URLCONF=settings.SUBDOMAIN_URLCONF,
    )
    def test_sitemap_xml(self):
        self.public.versions.update(active=True)
        private_version = fixture.get(
            Version,
            privacy_level=constants.PRIVATE,
            project=self.public,
        )
        not_translated_public_version = fixture.get(
            Version,
            identifier='not-translated-version',
            verbose_name='not-translated-version',
            slug='not-translated-version',
            privacy_level=constants.PUBLIC,
            project=self.public,
            active=True
        )
<<<<<<< HEAD
        # This is a Pull Request Version
        pr_version = fixture.get(
            Version,
            identifier='pr-version',
            verbose_name='pr-version',
            slug='pr-9999',
            project=self.public,
            active=True,
            type=PULL_REQUEST
=======
        stable_version = fixture.get(
            Version,
            identifier='stable',
            verbose_name='stable',
            slug='stable',
            privacy_level=constants.PUBLIC,
            project=self.public,
            active=True
>>>>>>> ac6bccfc
        )
        # This also creates a Version `latest` Automatically for this project
        translation = fixture.get(
            Project,
            main_language_project=self.public,
            language='translation-es'
        )
        # sitemap hreflang should follow correct format.
        # ref: https://en.wikipedia.org/wiki/Hreflang#Common_Mistakes
        hreflang_test_translation_project = fixture.get(
            Project,
            main_language_project=self.public,
            language='zh_CN'
        )
        response = self.client.get(
            reverse('sitemap_xml'),
            HTTP_HOST='public.readthedocs.io',
        )
        self.assertEqual(response.status_code, 200)
        self.assertEqual(response['Content-Type'], 'application/xml')
        for version in self.public.versions(manager=INTERNAL).filter(privacy_level=constants.PUBLIC):
            self.assertContains(
                response,
                self.public.get_docs_url(
                    version_slug=version.slug,
                    lang_slug=self.public.language,
                    private=False,
                ),
            )

        # PRIVATE version should not appear here
        self.assertNotContains(
            response,
            self.public.get_docs_url(
                version_slug=private_version.slug,
                lang_slug=self.public.language,
                private=True,
            ),
        )
        # The `translation` project doesn't have a version named `not-translated-version`
        # so, the sitemap should not have a doc url for
        # `not-translated-version` with `translation-es` language.
        # ie: http://public.readthedocs.io/translation-es/not-translated-version/
        self.assertNotContains(
            response,
            self.public.get_docs_url(
                version_slug=not_translated_public_version.slug,
                lang_slug=translation.language,
                private=False,
            ),
        )
        # hreflang should use hyphen instead of underscore
        # in language and country value. (zh_CN should be zh-CN)
        self.assertContains(response, 'zh-CN')

<<<<<<< HEAD
        # PR Versions should not be in the sitemap_xml.
        self.assertNotContains(
            response,
            self.public.get_docs_url(
                version_slug=pr_version.slug,
                lang_slug=self.public.language,
                private=True,
            ),
        )
=======
        # Check if STABLE version has 'priority of 1 and changefreq of weekly.
        self.assertEqual(
            response.context['versions'][0]['loc'],
            self.public.get_docs_url(
                version_slug=stable_version.slug,
                lang_slug=self.public.language,
                private=False,
            ),)
        self.assertEqual(response.context['versions'][0]['priority'], 1)
        self.assertEqual(response.context['versions'][0]['changefreq'], 'weekly')

        # Check if LATEST version has priority of 0.9 and changefreq of daily.
        self.assertEqual(
            response.context['versions'][1]['loc'],
            self.public.get_docs_url(
                version_slug='latest',
                lang_slug=self.public.language,
                private=False,
            ),)
        self.assertEqual(response.context['versions'][1]['priority'], 0.9)
        self.assertEqual(response.context['versions'][1]['changefreq'], 'daily')
>>>>>>> ac6bccfc

    @override_settings(
        PYTHON_MEDIA=True,
        USE_SUBDOMAIN=False,
    )
    @patch(
        'readthedocs.core.views.serve._serve_symlink_docs',
        new=mock.MagicMock(return_value=HttpResponse(content_type='text/html')),
    )
    def test_user_with_multiple_projects_serve_from_same_domain(self):
        project = fixture.get(
            Project,
            main_language_project=None,
            users=[self.eric],
        )
        other_project = fixture.get(
            Project,
            main_language_project=None,
            users=[self.eric],
        )

        # Trigger the save method of the versions
        project.versions.get(slug=LATEST).save()
        other_project.versions.get(slug=LATEST).save()

        # Two projects of one owner with versions with the same slug
        self.assertIn(self.eric, project.users.all())
        self.assertIn(self.eric, other_project.users.all())
        self.assertTrue(project.versions.filter(slug=LATEST).exists())
        self.assertTrue(other_project.versions.filter(slug=LATEST).exists())

        self.client.force_login(self.eric)
        request = self.client.get(
            f'/docs/{project.slug}/en/latest/'
        )
        self.assertEqual(request.status_code, 200)<|MERGE_RESOLUTION|>--- conflicted
+++ resolved
@@ -240,7 +240,6 @@
             project=self.public,
             active=True
         )
-<<<<<<< HEAD
         # This is a Pull Request Version
         pr_version = fixture.get(
             Version,
@@ -250,7 +249,7 @@
             project=self.public,
             active=True,
             type=PULL_REQUEST
-=======
+        )
         stable_version = fixture.get(
             Version,
             identifier='stable',
@@ -259,7 +258,6 @@
             privacy_level=constants.PUBLIC,
             project=self.public,
             active=True
->>>>>>> ac6bccfc
         )
         # This also creates a Version `latest` Automatically for this project
         translation = fixture.get(
@@ -315,7 +313,6 @@
         # in language and country value. (zh_CN should be zh-CN)
         self.assertContains(response, 'zh-CN')
 
-<<<<<<< HEAD
         # PR Versions should not be in the sitemap_xml.
         self.assertNotContains(
             response,
@@ -325,7 +322,6 @@
                 private=True,
             ),
         )
-=======
         # Check if STABLE version has 'priority of 1 and changefreq of weekly.
         self.assertEqual(
             response.context['versions'][0]['loc'],
@@ -347,7 +343,6 @@
             ),)
         self.assertEqual(response.context['versions'][1]['priority'], 0.9)
         self.assertEqual(response.context['versions'][1]['changefreq'], 'daily')
->>>>>>> ac6bccfc
 
     @override_settings(
         PYTHON_MEDIA=True,
