<<<<<<< HEAD
import os

=======
from mock import patch
>>>>>>> a8335ba3
from pytest import raises

from readthedocs.config.validation import (
    INVALID_BOOL,
    INVALID_CHOICE,
    INVALID_LIST,
    INVALID_STRING,
    ValidationError,
    validate_bool,
    validate_choice,
    validate_list,
    validate_path,
    validate_string,
)


class TestValidateBool:
    def test_it_accepts_true(self):
        assert validate_bool(True) is True

    def test_it_accepts_false(self):
        assert validate_bool(False) is False

    def test_it_accepts_0(self):
        assert validate_bool(0) is False

    def test_it_accepts_1(self):
        assert validate_bool(1) is True

    def test_it_fails_on_string(self):
        with raises(ValidationError) as excinfo:
            validate_bool('random string')
        assert excinfo.value.code == INVALID_BOOL


class TestValidateChoice:

    def test_it_accepts_valid_choice(self):
        result = validate_choice('choice', ('choice', 'another_choice'))
        assert result == 'choice'

        with raises(ValidationError) as excinfo:
            validate_choice('c', 'abc')
        assert excinfo.value.code == INVALID_LIST

    def test_it_rejects_invalid_choice(self):
        with raises(ValidationError) as excinfo:
            validate_choice('not-a-choice', ('choice', 'another_choice'))
        assert excinfo.value.code == INVALID_CHOICE


class TestValidateList:

    def test_it_accepts_list_types(self):
        result = validate_list(['choice', 'another_choice'])
        assert result == ['choice', 'another_choice']

        result = validate_list(('choice', 'another_choice'))
        assert result == ['choice', 'another_choice']

        def iterator():
            yield 'choice'

        result = validate_list(iterator())
        assert result == ['choice']

        with raises(ValidationError) as excinfo:
            validate_choice('c', 'abc')
        assert excinfo.value.code == INVALID_LIST

    def test_it_rejects_string_types(self):
        with raises(ValidationError) as excinfo:
            validate_list('choice')
        assert excinfo.value.code == INVALID_LIST


class TestValidatePath:

    def test_it_accepts_relative_path(self, tmpdir):
        tmpdir.mkdir('a directory')
        validate_path('a directory', str(tmpdir))

    def test_it_accepts_files(self, tmpdir):
        tmpdir.join('file').write('content')
        validate_path('file', str(tmpdir))

    def test_it_accepts_absolute_path(self, tmpdir):
        path = str(tmpdir.mkdir('a directory'))
        validate_path(path, 'does not matter')

    def test_it_returns_relative_path(self, tmpdir):
        tmpdir.mkdir('a directory')
        path = validate_path('a directory', str(tmpdir))
        assert path == 'a directory'

    def test_it_only_accepts_strings(self):
        with raises(ValidationError) as excinfo:
            validate_path(None, '')
        assert excinfo.value.code == INVALID_STRING


class TestValidateString:

    def test_it_accepts_unicode(self):
        result = validate_string('Unicöde')
        assert isinstance(result, str)

    def test_it_accepts_nonunicode(self):
        result = validate_string('Unicode')
        assert isinstance(result, str)

    def test_it_rejects_float(self):
        with raises(ValidationError) as excinfo:
            validate_string(123.456)
        assert excinfo.value.code == INVALID_STRING

    def test_it_rejects_none(self):
        with raises(ValidationError) as excinfo:
            validate_string(None)
        assert excinfo.value.code == INVALID_STRING<|MERGE_RESOLUTION|>--- conflicted
+++ resolved
@@ -1,9 +1,6 @@
-<<<<<<< HEAD
 import os
 
-=======
 from mock import patch
->>>>>>> a8335ba3
 from pytest import raises
 
 from readthedocs.config.validation import (
