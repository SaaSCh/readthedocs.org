{% load i18n %}

{% load markup %}

{% if project.description %}
  <h3>{% trans "Description" %}</h3>
  <div id="project_description">
  <p>
    {{ project.description|restructuredtext }}
  </p>
  </div>
{% endif %}


<!-- BEGIN search bar -->
<h3>{% trans "Search this project" %}</h3>

<div>
    <form action="{% url haystack_project %}" method="GET">
        <input type="text" name="q" value="" id="id_site_search">
<<<<<<< HEAD
        <input type="hidden" name="selected_facets" value="project:{{ project.name }}">
        <!-- <input type="submit" value="{% trans "Go" %}"> -->
=======
        <input type="hidden" name="selected_facets" value="project_exact:{{ project.name }}">
        <!-- <input type="submit" value="Go"> -->
>>>>>>> 99abf3ce
    </form>
</div>
<br>
<!-- BEGIN search bar -->


{% if project.active_versions.count %}
  <h3> {% trans "Versions" %} </h3>

  <p>
  {% for version in project.ordered_active_versions %}
      <div style="float: left;" class="version_left">
        {% if version.uploaded or version.built %}
        {# Link to the docs #}
        <a href="{{ version.get_absolute_url }}">{{ version.slug }}</a>
      {% else %}
          {% blocktrans with version.slug as slug %}{{ slug }} (Build Failed){% endblocktrans %}
      {% endif %}

      </div>
      <div style="clear: both;"></div>
  {% endfor %}
  </p>

  <h3> Build a version </h3>
    <p>
      <div style="float: left; margin-right: 5px;" class="version_right">
        <form method="post" action="{% url generic_build project.pk %}">
          <select id="id_version" name="version_slug">
          {% for version in project.ordered_active_versions %}
            <option value="{{ version.slug }}">{{ version.slug }}</option>
          {% endfor %}
          </select>
          <input type="submit" value="Build">
        </form>
      </div>
    </p>
      <div style="clear: both;"></div>
{% endif %}


{% if project.get_latest_build.success %}
  <h3>{% trans "Short URLs" %}Short URLs</h3>
  <p>
      <a href="//{{ project.slug}}.readthedocs.org">{{ project.slug }}.readthedocs.org</a><br>
      <a href="//{{ project.slug}}.rtfd.org">{{ project.slug }}.rtfd.org</a>
  </p>
{% endif %}

{% if project.django_packages_url %}
<h3>{% trans "Open Comparison" %}</h3>
<p>{% blocktrans with project.django_packages_url as url %}This project has more information available about it on <a href="{{ url }}">Open Comparison!</a>{% endblocktrans %}</p>
{% endif %}

{% if project.crate_url %}
<h3>{% trans "Crate" %}</h3>
<p>{% blocktrans with project.crate_url as url %}This project has more information available about it on <a href="{{ url }}">Crate!</a>{% endblocktrans %}</p>
{% endif %}

{% if project.subprojects.exists %}
  <h3>Sub Projects</h3>
    <ul>
    {% for rel in project.subprojects.all %}
        <li><a href="{{ rel.get_absolute_url }}">{{ rel.child }}</a></li>
    {% endfor %}
    </ul>
{% endif %}


<h3>{% trans "Last Built" %}</h3>
<p>{{ project.modified_date|timesince }} ago</p>


{% if project.repo %}
<h3>{% trans "Repository" %}</h3>
<p>{{ project.repo }}</p>
{% endif %}

{% if project.project_url %}
<h3>Home Page</h3>
<p>
    <a href="{{ project.project_url }}" rel="nofollow,noindex">{{ project.project_url }}</a>
</p>
{% endif %}

{% if project.tags.count %}
  <h3>{% trans "Tags" %}</h3>
  <p>
    {% for tag in project.tags.all %}
      <a href="{% url projects_tag_detail tag.slug %}">{{ tag.name }}</a>{% if forloop.last %}{% else %}, {% endif %}
    {% empty %}
      <span class="quiet">{% trans "No tags" %}</span>
    {% endfor %}
  </p>
{% endif %}


{% if project.get_latest_revisions.count %}
<h3>{% trans "Latest Revisions" %}</h3>
<ul>
  {% for revision in project.get_latest_revisions|slice:":5" %}
    <li>{{ revision }} {{ revision.created_date|timesince }} {% trans "ago" %}</li>
  {% empty %}
    <li class="quiet">{% trans "No revisions" %}</li>
  {% endfor %}
</ul>
{% endif %}

{% if request.user in project.users.all %}
  <h3>{% trans "Post Commit Hook" %}</h3>
    <p>http://readthedocs.org{% url generic_build project.pk %}</p>
{% endif %}

{% if pageview_list %}
<!-- BEGIN projects list -->
<div class="module">
  <div class="module-wrapper">

    <div class="module-header">
      <h3>{% trans "Most viewed pages for this project" %}<span class="small_head"></span></h3>
    </div>

    <div class="module-list">
      <div class="module-list-wrapper">
        <ul>
        {% include "core/pageview_list_detailed.html" %}
        </ul>
      </div>
    </div>

  </div>
</div>
<!-- END projects list -->
{% endif %}

{% if request.user not in project.users.all %}
  {% include "projects/includes/flagging.html" %}
{% endif %}<|MERGE_RESOLUTION|>--- conflicted
+++ resolved
@@ -18,13 +18,8 @@
 <div>
     <form action="{% url haystack_project %}" method="GET">
         <input type="text" name="q" value="" id="id_site_search">
-<<<<<<< HEAD
-        <input type="hidden" name="selected_facets" value="project:{{ project.name }}">
-        <!-- <input type="submit" value="{% trans "Go" %}"> -->
-=======
         <input type="hidden" name="selected_facets" value="project_exact:{{ project.name }}">
         <!-- <input type="submit" value="Go"> -->
->>>>>>> 99abf3ce
     </form>
 </div>
 <br>
