--- conflicted
+++ resolved
@@ -1,15 +1,11 @@
 # -*- coding: utf-8 -*-
 
-<<<<<<< HEAD
 from __future__ import (
     absolute_import,
     division,
     print_function,
     unicode_literals,
 )
-=======
-"""Middleware for core app."""
->>>>>>> 59d9e3ec
 
 import logging
 
@@ -119,44 +115,14 @@
                 )
             # Try header first, then DNS
             elif not hasattr(request, 'domain_object'):
-<<<<<<< HEAD
                 # Some person is CNAMEing to us. 404.
                 log.warning(LOG_TEMPLATE.format(msg='CNAME 404', **log_kwargs))
                 raise Http404(_('Invalid hostname'))
-=======
-                try:
-                    slug = cache.get(host)
-                    if not slug:
-                        slug = cname_to_slug(host)
-                        cache.set(host, slug, 60 * 60)
-                        # Cache the slug -> host mapping permanently.
-                        log.info(
-                            LOG_TEMPLATE.format(
-                                msg='CNAME cached: {}->{}'.format(slug, host),
-                                **log_kwargs
-                            ),
-                        )
-                    request.slug = slug
-                    request.urlconf = SUBDOMAIN_URLCONF
-                    log.warning(
-                        LOG_TEMPLATE.format(
-                            msg='CNAME detected: %s' % request.slug,
-                            **log_kwargs
-                        ),
-                    )
-                except:  # noqa
-                    # Some crazy person is CNAMEing to us. 404.
-                    log.warning(
-                        LOG_TEMPLATE.format(msg='CNAME 404', **log_kwargs),
-                    )
-                    raise Http404(_('Invalid hostname'))
->>>>>>> 59d9e3ec
         # Google was finding crazy www.blah.readthedocs.org domains.
         # Block these explicitly after trying CNAME logic.
         if len(domain_parts) > 3 and not settings.DEBUG:
             # Stop www.fooo.readthedocs.org
             if domain_parts[0] == 'www':
-<<<<<<< HEAD
                 log.debug(LOG_TEMPLATE.format(
                     msg='404ing long domain', **log_kwargs
                 ))
@@ -164,17 +130,6 @@
             log.debug(LOG_TEMPLATE.format(
                 msg='Allowing long domain name', **log_kwargs
             ))
-=======
-                log.debug(
-                    LOG_TEMPLATE.format(msg='404ing long domain', **log_kwargs),
-                )
-                return HttpResponseBadRequest(_('Invalid hostname'))
-            log.debug(
-                LOG_TEMPLATE
-                .format(msg='Allowing long domain name', **log_kwargs),
-            )
-            # raise Http404(_('Invalid hostname'))
->>>>>>> 59d9e3ec
         # Normal request.
         return None
 
