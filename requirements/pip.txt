--- conflicted
+++ resolved
@@ -30,9 +30,9 @@
 pyyaml==5.4.1  # pyup: ignore
 Pygments==2.10.0
 
-# Basic tools
-<<<<<<< HEAD
-redis==4.1.0
+# Downgrade redis to 3.5.3 (latest 3.x release) because pip raises this error:
+# django-redis-cache 2.1.3 depends on redis<4.0
+redis==3.5.3  # pyup: ignore
 
 # Pin celery and kombu because it produces an error
 # File "/home/docs/lib/python3.8/site-packages/celery/app/trace.py", line 361, in build_tracer
@@ -41,15 +41,6 @@
 # See https://github.com/celery/celery/discussions/7172
 kombu==5.1.0  # pyup: ignore
 celery==5.1.2  # pyup: ignore
-=======
-
-# Downgrade redis to 3.5.3 (latest 3.x release) because pip raises this error:
-# django-redis-cache 2.1.3 depends on redis<4.0
-redis==3.5.3  # pyup: ignore
-
-kombu==5.2.2
-celery==5.2.2
->>>>>>> 31a4a980
 
 # When upgrading to 0.43.0 we should double check the ``base.html`` change
 # described in the changelog. In previous versions, the allauth app included a
