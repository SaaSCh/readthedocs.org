# Base packages
pip==19.3.1
appdirs==1.4.3
virtualenv==16.7.7

<<<<<<< HEAD
django==2.2.9  # pyup: <2.3
=======
django==1.11.28  # pyup: <1.12
>>>>>>> 3f6abb50
django-extensions==2.2.5
django_polymorphic==2.1.2

djangorestframework==3.10.3

# For intersphinx during builds
# Use <2.x until we fix some issues in our theme.
# Some things are not rendering properly and sidebar shows titles in gray.
Sphinx==1.8.5  # pyup: <2.0.0

# Filtering for the REST API
django-filter==2.2.0

drf-flex-fields==0.6.1
drf-extensions==0.5.0

django-vanilla-views==1.0.6
jsonfield==2.0.2

requests==2.22.0
requests-toolbelt==0.9.1
slumber==0.7.1
pyyaml==5.1.2
Pygments==2.4.2

# Basic tools
# Redis 3.x has an incompatible change and fails
# https://stackoverflow.com/questions/53331405/django-compress-error-invalid-input-of-type-cachekey
# https://github.com/sebleier/django-redis-cache/pull/162
redis==2.10.6  # pyup: ignore
# Kombu >4.3 requires redis>=3.2
kombu==4.3.0  # pyup: ignore
# Celery 4.2 is incompatible with our code
# when ALWAYS_EAGER = True
celery==4.1.1  # pyup: ignore

django-allauth==0.40.0

GitPython==3.0.8

# Search
elasticsearch==6.4.0  # pyup: <7.0.0


# elasticsearch-dsl==6.3.1 produces this error
#   File "/home/travis/build/rtfd/readthedocs.org/.tox/py36/lib/python3.6/site-packages/django_elasticsearch_dsl/documents.py", line 8, in <module>
#     from elasticsearch_dsl.document import DocTypeMeta as DSLDocTypeMeta
# ImportError: cannot import name 'DocTypeMeta'
#
# Commit 97e3f75 adds the NestedFacet
git+https://github.com/elastic/elasticsearch-dsl-py@97e3f756a8cacd1c863d3ced3d17abcafbb0f85e#egg=elasticsearch-dsl==6.1.1

# django-elasticsearch-dsl==6.4.1 produces this error
#   File "/home/travis/build/readthedocs/readthedocs.org/.tox/py36/lib/python3.6/site-packages/django_elasticsearch_dsl/__init__.py", line 3, in <module>
#     from .documents import DocType  # noqa
#   File "/home/travis/build/readthedocs/readthedocs.org/.tox/py36/lib/python3.6/site-packages/django_elasticsearch_dsl/documents.py", line 7, in <module>
#     from elasticsearch_dsl import Document as DSLDocument
# ImportError: cannot import name 'Document'
django-elasticsearch-dsl==0.5.1  # pyup: ignore
selectolax==0.2.1

# Ignoring orjson for now because it makes Travis to fail
orjson==2.0.7  # pyup: ignore

# Utils
django-gravatar2==1.4.2
pytz==2019.3
Unipath==1.1
django-kombu==0.9.4
mock==3.0.5
stripe==2.38.0
regex==2019.11.1

# unicode-slugify==0.1.5 is not released on PyPI yet
git+https://github.com/mozilla/unicode-slugify@b696c37#egg=unicode-slugify==0.1.5

django-formtools==2.1
django-crispy-forms==1.8.0

docker==4.1.0

django-textclassifier==1.0
# django-textclassifier doesn't have pinned versions
# if there is an update they could break our code
nltk==3.4.5
textblob==0.15.3

django-annoying==0.10.5
django-messages-extends==0.6.0
djangorestframework-jsonp==1.0.2
django-taggit==1.1.0
dj-pagination==2.4.0

# Version comparison stuff
packaging==19.2

# Commenting stuff
django-cors-middleware==1.4.0

# User agent parsing - used for analytics purposes
user-agents==2.0

# Utilities used to upload build media to cloud storage
django-storages[azure]==1.7.2
azure-storage-blob==1.5.0
azure-storage-common==1.4.2

# Required only in development and linting
django-debug-toolbar==2.0<|MERGE_RESOLUTION|>--- conflicted
+++ resolved
@@ -3,11 +3,7 @@
 appdirs==1.4.3
 virtualenv==16.7.7
 
-<<<<<<< HEAD
-django==2.2.9  # pyup: <2.3
-=======
-django==1.11.28  # pyup: <1.12
->>>>>>> 3f6abb50
+django==2.2.10  # pyup: <2.3
 django-extensions==2.2.5
 django_polymorphic==2.1.2
 
